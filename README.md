# VideoSummarization

Primary Repository for Video Summarization Project, by Ryan Rowe, Preston Jiang,
and Joseph Zhong

## Introduction

## Pipeline Architecture

We will heavily bootstrap from the
[LipReading](https://github.com/joseph-zhong/LipReading/) repository, taking
inspiration from the combined vision-nlp pipeline. 

Our needs for Video Summarization will be similar, in that we will utilize the
outputs from an existing generalized object detector to use as inputs to inform
our video summarizer what content is relevant to summarize.

## TODO

- [x] Download MSR-VTT dataset with available captions
  - Download just the MP4, and VTT, we should be able to process the buffered
    frames
- [ ] Load Data
  - Initialize Dataset loaders
    - Download MSRVTT if necessary
  - Initialize Models
    - Possibly load existing weights
- [ ] Train Loop
  - Save weights, visualize if wanted
  - Execute epoch step
  - Evaluate loss and backprop
- [ ] Ship

### Development Workflow

0. Preprocess dataset by running `./src/data/video.py`
1. Run `./scripts/train.py`

## Dev Setup

0. Add `VS_WORKSPACE` to point to `src` in your environment.

### Organization

```text

./src
    - scripts
        - train.py
            - Initialize the models, dataset loaders, calls `train_step` and `eval_step` from `train_test_utils`
        - demo.py
            - Live demo with either webcam or video input
     - train
        - train_test_utils.py
            - Define per-epoch train and eval steps
        - loss.py
            - Define loss function used by train utils
    - data 
        - gen_data_loader.py
          - Loads MSRVTT, preprocesses text, exposes pytorch data loader 
        - msrvtt.py
          - Loads MSRVTT frames, annotations, and allows for dataset downloading
          - Possibly also NLP utils go here?
        - video.py
          - Loads a video per-frame into numpy
<<<<<<< HEAD
=======
        - datasets
          - MSRVTT.50
            - ...
          - MSRVTT.100
            - ...
          - MSRVTT
            - 0000.npy
            - ...
            - 9999.npy
        - weights
           - imagenet
             - model=resnet50
               - 0000
                 - weights.pth
             - model=vgg16
               - 0000
                 - weights.pth
           - sports1m
             - model=c3d
               - 0000
                 - weights.pickle
           - MSRVTT.50
             - arg1=val1
               - ...
             - arg1=val2
               - arg2=val1
               - arg2=val2
                 - lastArg=lastVal
                   - 0000
                   - 0001
                     - 00_10.pth
                     - 01_10.pth
                     - 02_10.pth
                     - weights.pth
                   - ...
                 - ...
               - ...
            - ...
>>>>>>> 0fd15b6b
    - model
        - object
        - rnn?
        - transformer
        - encoder
        - decoder
    - utils
        - cmd_line.py
          - Auto argparse
        - utility.py
./data
    - datasets
          - MSRVTT.50
            - ...
          - MSRVTT.100
            - ...
          - MSRVTT
            - 0000.npy
            - ...
            - 9999.npy
    - raw
    - weights
       - imagenet
         - model=resnet50
           - 0000
             - weights.pth
         - model=vgg16
           - 0000
             - weights.pth
       - sports1m
         - model=c3d
           - 0000
             - weights.pickle
       - MSRVTT.50
         - arg1=val1
           - ...
         - arg1=val2
           - arg2=val1
           - arg2=val2
             - lastArg=lastVal
               - 0000
               - 0001
                 - 00_10.pth
                 - 01_10.pth
                 - 02_10.pth
                 - weights.pth
               - ...
             - ...
           - ...
        - ...
```

<<<<<<< HEAD
=======
## Dev Setup

0. Add `VS_WORKSPACE` to point to `src` in your environment.

>>>>>>> 0fd15b6b
## Discussion

### Sampling Rate

- How often should we detect objects? Most objects will be in frame for several
  seconds at least
- We will get diminishing returns on asymptotic sampling, (e.g.: sampling at
  30Hz vs 40Hz)
- optimal sampling rate, is most likely around ~0.5Hz, we can also downsample
  video input to the object detector to save on time and memory

### Input Format

- Time series of `object-ids` and corresponding `bounding boxes`
  - How to encorporate additional semantic information 
    - (e.g. two people talking vs kissing?)
      - We can probably incorporate action detection pipelines here
        - [A 2018 Guide to Action
          Recognition](http://blog.qure.ai/notes/deep-learning-for-videos-action-recognition-review)
        - [Action Recognition Zoo](https://github.com/coderSkyChen/Action_Recognition_Zoo)
        - [Temporal Action Detection with Structured Segment
          Networks](https://github.com/yjxiong/action-detection)

### Dataset: MSR-VTT

http://ms-multimedia-challenge.com/static/resource/train_2017.zip

- 10k videos (41.2hrs)
- 200k (clip, sentence) pairs
  - avg length: 10s each
- Contains original video audio
  - Possible to extract Youtube transcriptions

### Audio

- Is audio information important?
- One option: Include transcript or transcribed audio from Youtube
  - However, it is possible audio information can be misleading

## Reference

- [Weakly Supervised Dense Video
    Captioning](https://arxiv.org/pdf/1704.01502.pdf)
  - [Video to Language Challenge
    (4th/5th)](https://github.com/szq0214/MSR-VTT-Challenge)
- [A 2018 Guide to Action
          Recognition](http://blog.qure.ai/notes/deep-learning-for-videos-action-recognition-review)
- [Hierarchical Boundary-Aware Neural Encoder for Video Captioning](https://github.com/Yugnaynehc/banet)<|MERGE_RESOLUTION|>--- conflicted
+++ resolved
@@ -63,47 +63,6 @@
           - Possibly also NLP utils go here?
         - video.py
           - Loads a video per-frame into numpy
-<<<<<<< HEAD
-=======
-        - datasets
-          - MSRVTT.50
-            - ...
-          - MSRVTT.100
-            - ...
-          - MSRVTT
-            - 0000.npy
-            - ...
-            - 9999.npy
-        - weights
-           - imagenet
-             - model=resnet50
-               - 0000
-                 - weights.pth
-             - model=vgg16
-               - 0000
-                 - weights.pth
-           - sports1m
-             - model=c3d
-               - 0000
-                 - weights.pickle
-           - MSRVTT.50
-             - arg1=val1
-               - ...
-             - arg1=val2
-               - arg2=val1
-               - arg2=val2
-                 - lastArg=lastVal
-                   - 0000
-                   - 0001
-                     - 00_10.pth
-                     - 01_10.pth
-                     - 02_10.pth
-                     - weights.pth
-                   - ...
-                 - ...
-               - ...
-            - ...
->>>>>>> 0fd15b6b
     - model
         - object
         - rnn?
@@ -156,13 +115,6 @@
         - ...
 ```
 
-<<<<<<< HEAD
-=======
-## Dev Setup
-
-0. Add `VS_WORKSPACE` to point to `src` in your environment.
-
->>>>>>> 0fd15b6b
 ## Discussion
 
 ### Sampling Rate
