--- conflicted
+++ resolved
@@ -100,15 +100,7 @@
     raw_dir = _util.getRawDatasetByName(raw)
     dataset_dir = _util.getDatasetByName(dataset, mode=mode, create=True)
 
-<<<<<<< HEAD
     videos = glob.glob(os.path.join(raw_dir, mode, "*.mp4"))
-=======
-<<<<<<< HEAD
-    videos = glob.glob(os.path.join(raw_dir, mode, "*.mp4"))
-=======
-    videos = glob.glob(os.path.join(raw_dir, mode, "*.mp4"))[:22]
->>>>>>> 0fd15b6b7d3da06a51006236ab2d29d55b4db0e2
->>>>>>> 6586e127
     assert len(videos) > 0, "Could not find any mp4 videos for {} in {}".format(mode, raw_dir)
 
     aencoder = aencoder.cuda(1)
@@ -138,8 +130,6 @@
 
         features[i, :frames.shape[0], :] = af  #np.concatenate([af, mf], axis=1)
 
-    print(features.shape)
-
     _util.dumpArray(dataset_dir, "frames", 100, features)
 
 
