--- conflicted
+++ resolved
@@ -1,4 +1,3 @@
-<<<<<<< HEAD
 import json
 import os
 
@@ -56,17 +55,3 @@
         print("{} {} {} {}".format(a.shape, b, c, d))
 
 main()
-=======
-import torch
-import torch.utils.data as data
-
-class MSRVTTDataset(data.Dataset):
-    def __init__(self) -> None:
-        super().__init__()
-
-    def __getitem__(self, index):
-        pass
-
-    def __len__(self):
-        pass
->>>>>>> 0fd15b6b
