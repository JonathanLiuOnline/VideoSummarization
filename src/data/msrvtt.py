"""
msrvtt.py
---

Defines MSRVTT dataset.
"""
import torch
import torch.utils.data as data

import src.utils.utility as _util


class MSRVTTDataset(data.Dataset):
    def __init__(self, dataset, mode) -> None:
        super().__init__()

        dataset_dir = _util.getDatasetByName(dataset, mode)
        self._features = _util.loadArray(dataset_dir, "frames")
        self._captions = _util.loadArray(dataset_dir, "captions")
        self._lengths = _util.loadArray(dataset_dir, "cap_lens")
        self._video_ids = _util.loadArray(dataset_dir, "video_ids")
        self._vid2Idx = {video_id: idx for idx, video_id in enumerate(sorted(set(self._video_ids)))}

    def __getitem__(self, index):
        video_id = self._video_ids[index]
        feature = torch.from_numpy(self._features[self._vid2Idx[video_id]])
        return feature, self._captions[index], self._lengths[index], video_id

    def __len__(self):
        return len(self._captions)

<<<<<<< HEAD

def train_collate_fn(data):
    '''
    用来把多个数据样本合并成一个minibatch的函数
    '''
    # 根据video的长度对数据进行排序
    data.sort(key=lambda x: x[-1], reverse=True)

    videos, captions, lengths, video_ids = zip(*data)

    # 把视频合并在一起（把2D Tensor的序列变成3D Tensor）
    videos = torch.stack(videos, 0)

    # 把caption合并在一起（把1D Tensor的序列变成一个2D Tensor）
    captions = torch.stack(captions, 0)
    return videos, captions, lengths, video_ids


def eval_collate_fn(data):
    '''
    用来把多个数据样本合并成一个minibatch的函数
    '''
    data.sort(key=lambda x: x[-1], reverse=True)

    videos, video_ids = zip(*data)

    # 把视频合并在一起（把2D Tensor的序列变成3D Tensor）
    videos = torch.stack(videos, 0)

    return videos, video_ids
=======
MSRVTTDataset("MSRVTT", "train")
>>>>>>> 87f5b588
<|MERGE_RESOLUTION|>--- conflicted
+++ resolved
@@ -29,8 +29,6 @@
     def __len__(self):
         return len(self._captions)
 
-<<<<<<< HEAD
-
 def train_collate_fn(data):
     '''
     用来把多个数据样本合并成一个minibatch的函数
@@ -60,6 +58,5 @@
     videos = torch.stack(videos, 0)
 
     return videos, video_ids
-=======
-MSRVTTDataset("MSRVTT", "train")
->>>>>>> 87f5b588
+
+MSRVTTDataset("MSRVTT", "train")