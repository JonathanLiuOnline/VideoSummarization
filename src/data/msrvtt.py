--- conflicted
+++ resolved
@@ -45,17 +45,4 @@
         return feature, self._captions[index], self._lengths[index], video_id
 
     def __len__(self):
-        return len(self._captions)
-
-
-def main():
-    x = MSRVTTDataset("MSRVTT.1", "test")
-    for i in range(len(x)):
-        a, b, c, d = x[i]
-        print("{} {} {} {}".format(a.shape, b, c, d))
-
-<<<<<<< HEAD
-main()
-=======
-main()
->>>>>>> 6586e127
+        return len(self._captions)